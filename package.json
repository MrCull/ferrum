{
  "name": "ferrum",
  "version": "1.7.0",
  "description": "Features from the rust language in javascript: Provides Traits/Type classes & an advanced library for working with sequences/iterators in js.",
  "main": "src/index.js",
  "scripts": {
    "test": "ferrum.doctest exec -s src --mdsrc README.md -c 'nyc --reporter=text --reporter=lcov --check-coverage --branches 90 --statements 90 --lines 90 mocha --reporter mocha-multi-reporters --reporter-options configFile=.mochaReportersConfig.json --require source-map-support/register -t 20000 \"$DOCTEST_FILE\" test'",
    "test-ci": "npm run test && codecov",
    "lint": "./node_modules/.bin/eslint src test",
    "semantic-release": "semantic-release",
    "docs": "jsdoc -c .jsdoc.json",
    "commit": "git-cz"
  },
  "repository": {
    "type": "git",
    "url": "https://github.com/adobe/ferrum"
  },
  "author": "",
  "license": "Apache-2.0",
  "bugs": {
    "url": "https://github.com/adobe/ferrum/issues"
  },
  "homepage": "https://github.com/adobe/ferrum#readme",
  "dependencies": {
    "lodash.isplainobject": "4.0.6"
  },
  "devDependencies": {
    "@semantic-release/changelog": "5.0.1",
    "@semantic-release/commit-analyzer": "8.0.1",
    "@semantic-release/git": "9.0.0",
    "@semantic-release/github": "7.0.5",
    "@semantic-release/npm": "7.0.5",
    "@semantic-release/release-notes-generator": "9.0.1",
    "ajv": "6.12.2",
    "codecov": "3.6.5",
    "commitizen": "4.0.4",
    "cz-conventional-changelog": "3.1.0",
    "docdash": "git+https://github.com/koraa/docdash.git",
    "eslint": "6.8.0",
    "eslint-config-airbnb": "18.1.0",
    "eslint-plugin-header": "3.0.0",
    "eslint-plugin-import": "2.20.2",
    "eslint-plugin-jsx-a11y": "6.2.3",
    "eslint-plugin-react": "7.19.0",
    "ferrum.doctest": "0.1.0",
    "jsdoc": "3.6.4",
    "junit-report-builder": "2.0.0",
    "lint-staged": "10.1.7",
    "mocha": "7.1.2",
    "mocha-junit-reporter": "1.23.3",
    "mocha-multi-reporters": "1.1.7",
    "mocha-parallel-tests": "2.3.0",
    "nyc": "15.0.1",
<<<<<<< HEAD
    "semantic-release": "17.0.6"
=======
    "semantic-release": "17.0.7",
    "snyk": "1.311.0"
>>>>>>> 5e6ae1a2
  },
  "renovate": {
    "extends": [
      "config:base",
      "schedule:earlyMondays"
    ],
    "timezone": "Europe/Zurich",
    "packageRules": [
      {
        "packagePatterns": [
          ".*"
        ],
        "groupName": "any"
      }
    ]
  }
}<|MERGE_RESOLUTION|>--- conflicted
+++ resolved
@@ -51,12 +51,7 @@
     "mocha-multi-reporters": "1.1.7",
     "mocha-parallel-tests": "2.3.0",
     "nyc": "15.0.1",
-<<<<<<< HEAD
-    "semantic-release": "17.0.6"
-=======
-    "semantic-release": "17.0.7",
-    "snyk": "1.311.0"
->>>>>>> 5e6ae1a2
+    "semantic-release": "17.0.7"
   },
   "renovate": {
     "extends": [
